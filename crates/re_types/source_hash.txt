# This is a sha256 hash for all direct and indirect dependencies of this crate's build script.
# It can be safely removed at anytime to force the build script to run again.
# Check out build.rs to see how it's computed.
<<<<<<< HEAD
3ceb8d9c3a847998763d861ce1ae228bf01a323883fcdc40be848557a1ff334d
=======
f7350e426dbc3077725d2ff10f8d1b4e49fec9dbec4a85715175b2ff7eb0f854
>>>>>>> f411ae10
<|MERGE_RESOLUTION|>--- conflicted
+++ resolved
@@ -1,8 +1,4 @@
 # This is a sha256 hash for all direct and indirect dependencies of this crate's build script.
 # It can be safely removed at anytime to force the build script to run again.
 # Check out build.rs to see how it's computed.
-<<<<<<< HEAD
-3ceb8d9c3a847998763d861ce1ae228bf01a323883fcdc40be848557a1ff334d
-=======
-f7350e426dbc3077725d2ff10f8d1b4e49fec9dbec4a85715175b2ff7eb0f854
->>>>>>> f411ae10
+6d87389cbdb8ab099fa99159ded37aeefd43d592dce6d01cca1e7b89b155a63e