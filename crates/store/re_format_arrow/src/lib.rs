--- conflicted
+++ resolved
@@ -212,16 +212,12 @@
         .trim_start_matches("rerun.")
 }
 
-<<<<<<< HEAD
-pub fn format_dataframe(metadata: &Metadata, fields: &Fields, columns: &[ArrayRef]) -> Table {
-=======
 pub fn format_dataframe(
     metadata: &Metadata,
     fields: &Fields,
     columns: &[ArrayRef],
     width: Option<usize>,
 ) -> Table {
->>>>>>> ac80fbc2
     const MAXIMUM_CELL_CONTENT_WIDTH: u16 = 100;
 
     let mut outer_table = Table::new();
