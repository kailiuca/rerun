use itertools::Itertools as _;

use re_query::range_zip_1x2;
use re_space_view::HybridResults;
use re_types::{
    archetypes::ImageEncoded,
    components::{Blob, DrawOrder, MediaType, Opacity},
};
use re_viewer_context::{
    ApplicableEntities, IdentifiedViewSystem, ImageDecodeCache, QueryContext,
    SpaceViewSystemExecutionError, TypedComponentFallbackProvider, ViewContext,
    ViewContextCollection, ViewQuery, VisualizableEntities, VisualizableFilterContext,
    VisualizerQueryInfo, VisualizerSystem,
};

use crate::{
<<<<<<< HEAD
    contexts::SpatialSceneEntityContext,
    view_kind::SpatialSpaceViewKind,
    visualizers::{filter_visualizable_2d_entities, textured_rect_from_image},
    PickableImageRect, SpatialSpaceView2D,
};

use super::{
    bounding_box_for_textured_rect, entity_iterator::process_archetype, SpatialViewVisualizerData,
=======
    contexts::SpatialSceneEntityContext, view_kind::SpatialSpaceViewKind,
    visualizers::filter_visualizable_2d_entities, PickableImageRect,
};

use super::{
    entity_iterator::process_archetype, textured_rect_from_tensor, SpatialViewVisualizerData,
>>>>>>> aa17ab48
};

pub struct ImageEncodedVisualizer {
    pub data: SpatialViewVisualizerData,
    pub images: Vec<PickableImageRect>,
}

impl Default for ImageEncodedVisualizer {
    fn default() -> Self {
        Self {
            data: SpatialViewVisualizerData::new(Some(SpatialSpaceViewKind::TwoD)),
            images: Vec::new(),
        }
    }
}

impl IdentifiedViewSystem for ImageEncodedVisualizer {
    fn identifier() -> re_viewer_context::ViewSystemIdentifier {
        "ImageEncoded".into()
    }
}

impl VisualizerSystem for ImageEncodedVisualizer {
    fn visualizer_query_info(&self) -> VisualizerQueryInfo {
        VisualizerQueryInfo::from_archetype::<ImageEncoded>()
    }

    fn filter_visualizable_entities(
        &self,
        entities: ApplicableEntities,
        context: &dyn VisualizableFilterContext,
    ) -> VisualizableEntities {
        re_tracing::profile_function!();
        filter_visualizable_2d_entities(entities, context)
    }

    fn execute(
        &mut self,
        ctx: &ViewContext<'_>,
        view_query: &ViewQuery<'_>,
        context_systems: &ViewContextCollection,
    ) -> Result<Vec<re_renderer::QueueableDrawData>, SpaceViewSystemExecutionError> {
        let Some(render_ctx) = ctx.viewer_ctx.render_ctx else {
            return Err(SpaceViewSystemExecutionError::NoRenderContextError);
        };

        process_archetype::<Self, ImageEncoded, _>(
            ctx,
            view_query,
            context_systems,
            |ctx, spatial_ctx, results| self.process_image_encoded(ctx, results, spatial_ctx),
        )?;

        // TODO(#702): draw order is translated to depth offset, which works fine for opaque images,
        // but for everything with transparency, actual drawing order is still important.
        // We mitigate this a bit by at least sorting the images within each other.
        // Sorting of Images vs DepthImage vs SegmentationImage uses the fact that
        // visualizers are executed in the order of their identifiers.
        // -> The draw order is always DepthImage then Image then SegmentationImage,
        //    which happens to be exactly what we want 🙈
        self.images.sort_by_key(|image| {
            (
                image.textured_rect.options.depth_offset,
                egui::emath::OrderedFloat(image.textured_rect.options.multiplicative_tint.a()),
            )
        });

        let mut draw_data_list = Vec::new();

        // TODO(wumpf): Can we avoid this copy, maybe let DrawData take an iterator?
        let rectangles = self
            .images
            .iter()
            .map(|image| image.textured_rect.clone())
            .collect_vec();
        match re_renderer::renderer::RectangleDrawData::new(render_ctx, &rectangles) {
            Ok(draw_data) => {
                draw_data_list.push(draw_data.into());
            }
            Err(err) => {
                re_log::error_once!("Failed to create rectangle draw data from images: {err}");
            }
        }

        Ok(draw_data_list)
    }

    fn data(&self) -> Option<&dyn std::any::Any> {
        Some(self.data.as_any())
    }

    fn as_any(&self) -> &dyn std::any::Any {
        self
    }

    fn as_fallback_provider(&self) -> &dyn re_viewer_context::ComponentFallbackProvider {
        self
    }
}

impl ImageEncodedVisualizer {
    fn process_image_encoded(
        &mut self,
        ctx: &QueryContext<'_>,
        results: &HybridResults<'_>,
        spatial_ctx: &SpatialSceneEntityContext<'_>,
    ) -> Result<(), SpaceViewSystemExecutionError> {
        use re_space_view::RangeResultsExt as _;

        let resolver = ctx.recording().resolver();
        let entity_path = ctx.target_entity_path;

        let blobs = match results.get_required_component_dense::<Blob>(resolver) {
            Some(blobs) => blobs?,
            _ => return Ok(()),
        };

        let media_types = results.get_or_empty_dense::<MediaType>(resolver)?;
        let opacities = results.get_or_empty_dense::<Opacity>(resolver)?;

        for (&(_time, tensor_data_row_id), blobs, media_types, opacities) in range_zip_1x2(
            blobs.range_indexed(),
            media_types.range_indexed(),
            opacities.range_indexed(),
        ) {
            let Some(blob) = blobs.first() else {
                continue;
            };
            let media_type = media_types.and_then(|media_types| media_types.first());

            let image = ctx.viewer_ctx.cache.entry(|c: &mut ImageDecodeCache| {
                c.entry(tensor_data_row_id, blob, media_type.map(|mt| mt.as_str()))
            });

            let image = match image {
                Ok(image) => image,
                Err(err) => {
                    re_log::warn_once!(
                        "Failed to decode ImageEncoded at path {entity_path}: {err}"
                    );
                    continue;
                }
            };

            let opacity = opacities.and_then(|opacity| opacity.first());

            let opacity = opacity.copied().unwrap_or_else(|| self.fallback_for(ctx));
            let multiplicative_tint =
                re_renderer::Rgba::from_white_alpha(opacity.0.clamp(0.0, 1.0));

            if let Some(textured_rect) = textured_rect_from_image(
                ctx.viewer_ctx,
                entity_path,
                spatial_ctx,
                &image,
                multiplicative_tint,
<<<<<<< HEAD
=======
                colormap,
                "ImageEncoded",
                &mut self.data,
>>>>>>> aa17ab48
            ) {
                self.images.push(PickableImageRect {
                    ent_path: entity_path.clone(),
                    image,
                    textured_rect,
                    depth_meter: None,
                });
            }
        }

        Ok(())
    }
}

impl TypedComponentFallbackProvider<Opacity> for ImageEncodedVisualizer {
    fn fallback_for(&self, _ctx: &re_viewer_context::QueryContext<'_>) -> Opacity {
        1.0.into()
    }
}

impl TypedComponentFallbackProvider<DrawOrder> for ImageEncodedVisualizer {
    fn fallback_for(&self, _ctx: &QueryContext<'_>) -> DrawOrder {
        DrawOrder::DEFAULT_IMAGE
    }
}

re_viewer_context::impl_component_fallback_provider!(ImageEncodedVisualizer => [DrawOrder, Opacity]);<|MERGE_RESOLUTION|>--- conflicted
+++ resolved
@@ -14,24 +14,13 @@
 };
 
 use crate::{
-<<<<<<< HEAD
     contexts::SpatialSceneEntityContext,
     view_kind::SpatialSpaceViewKind,
     visualizers::{filter_visualizable_2d_entities, textured_rect_from_image},
-    PickableImageRect, SpatialSpaceView2D,
+    PickableImageRect,
 };
 
-use super::{
-    bounding_box_for_textured_rect, entity_iterator::process_archetype, SpatialViewVisualizerData,
-=======
-    contexts::SpatialSceneEntityContext, view_kind::SpatialSpaceViewKind,
-    visualizers::filter_visualizable_2d_entities, PickableImageRect,
-};
-
-use super::{
-    entity_iterator::process_archetype, textured_rect_from_tensor, SpatialViewVisualizerData,
->>>>>>> aa17ab48
-};
+use super::{entity_iterator::process_archetype, SpatialViewVisualizerData};
 
 pub struct ImageEncodedVisualizer {
     pub data: SpatialViewVisualizerData,
@@ -187,12 +176,8 @@
                 spatial_ctx,
                 &image,
                 multiplicative_tint,
-<<<<<<< HEAD
-=======
-                colormap,
                 "ImageEncoded",
                 &mut self.data,
->>>>>>> aa17ab48
             ) {
                 self.images.push(PickableImageRect {
                     ent_path: entity_path.clone(),
