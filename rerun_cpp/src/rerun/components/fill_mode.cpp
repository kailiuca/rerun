// DO NOT EDIT! This file was auto-generated by crates/build/re_types_builder/src/codegen/cpp/mod.rs
// Based on "crates/store/re_types/definitions/rerun/components/fill_mode.fbs".

#include "fill_mode.hpp"

#include <arrow/builder.h>
#include <arrow/type_fwd.h>

namespace rerun {
    const std::shared_ptr<arrow::DataType>& Loggable<components::FillMode>::arrow_datatype() {
<<<<<<< HEAD
        static const auto datatype = arrow::sparse_union({
            arrow::field("_null_markers", arrow::null(), true, nullptr),
            arrow::field("MajorWireframe", arrow::null(), true),
            arrow::field("DenseWireframe", arrow::null(), true),
            arrow::field("Solid", arrow::null(), true),
        });
=======
        static const auto datatype = arrow::uint8();
>>>>>>> 5a2d5dd8
        return datatype;
    }

    Result<std::shared_ptr<arrow::Array>> Loggable<components::FillMode>::to_arrow(
        const components::FillMode* instances, size_t num_instances
    ) {
        // TODO(andreas): Allow configuring the memory pool.
        arrow::MemoryPool* pool = arrow::default_memory_pool();
        auto datatype = arrow_datatype();

        ARROW_ASSIGN_OR_RAISE(auto builder, arrow::MakeBuilder(datatype, pool))
        if (instances && num_instances > 0) {
            RR_RETURN_NOT_OK(Loggable<components::FillMode>::fill_arrow_array_builder(
                static_cast<arrow::UInt8Builder*>(builder.get()),
                instances,
                num_instances
            ));
        }
        std::shared_ptr<arrow::Array> array;
        ARROW_RETURN_NOT_OK(builder->Finish(&array));
        return array;
    }

    rerun::Error Loggable<components::FillMode>::fill_arrow_array_builder(
        arrow::UInt8Builder* builder, const components::FillMode* elements, size_t num_elements
    ) {
        if (builder == nullptr) {
            return rerun::Error(ErrorCode::UnexpectedNullArgument, "Passed array builder is null.");
        }
        if (elements == nullptr) {
            return rerun::Error(
                ErrorCode::UnexpectedNullArgument,
                "Cannot serialize null pointer to arrow array."
            );
        }

        ARROW_RETURN_NOT_OK(builder->Reserve(static_cast<int64_t>(num_elements)));
        for (size_t elem_idx = 0; elem_idx < num_elements; elem_idx += 1) {
            const auto variant = elements[elem_idx];
            ARROW_RETURN_NOT_OK(builder->Append(static_cast<uint8_t>(variant)));
        }

        return Error::ok();
    }
} // namespace rerun<|MERGE_RESOLUTION|>--- conflicted
+++ resolved
@@ -8,16 +8,7 @@
 
 namespace rerun {
     const std::shared_ptr<arrow::DataType>& Loggable<components::FillMode>::arrow_datatype() {
-<<<<<<< HEAD
-        static const auto datatype = arrow::sparse_union({
-            arrow::field("_null_markers", arrow::null(), true, nullptr),
-            arrow::field("MajorWireframe", arrow::null(), true),
-            arrow::field("DenseWireframe", arrow::null(), true),
-            arrow::field("Solid", arrow::null(), true),
-        });
-=======
         static const auto datatype = arrow::uint8();
->>>>>>> 5a2d5dd8
         return datatype;
     }
 
