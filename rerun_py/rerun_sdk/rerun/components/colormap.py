--- conflicted
+++ resolved
@@ -79,7 +79,15 @@
     It interpolates from dark purple to green to yellow.
     """
 
-<<<<<<< HEAD
+    CyanToYellow = 7
+    """
+    Rasmusgo's Cyan to Yellow colormap
+
+    This is a perceptually uniform colormap which is robust to color blindness.
+    It is especially suited for visualizing signed values.
+    It interpolates from cyan to blue to dark gray to brass to yellow.
+    """
+
     def __str__(self) -> str:
         """Returns the variant name."""
         if self == Colormap.Grayscale:
@@ -94,6 +102,8 @@
             return "Turbo"
         elif self == Colormap.Viridis:
             return "Viridis"
+        elif self == Colormap.CyanToYellow:
+            return "CyanToYellow"
         else:
             raise ValueError("Unknown enum variant")
 
@@ -101,12 +111,14 @@
 ColormapLike = Union[
     Colormap,
     Literal[
+        "CyanToYellow",
         "Grayscale",
         "Inferno",
         "Magma",
         "Plasma",
         "Turbo",
         "Viridis",
+        "cyantoyellow",
         "grayscale",
         "inferno",
         "magma",
@@ -115,19 +127,6 @@
         "viridis",
     ],
 ]
-=======
-    CyanToYellow = 7
-    """
-    Rasmusgo's Cyan to Yellow colormap
-
-    This is a perceptually uniform colormap which is robust to color blindness.
-    It is especially suited for visualizing signed values.
-    It interpolates from cyan to blue to dark gray to brass to yellow.
-    """
-
-
-ColormapLike = Union[Colormap, Literal["grayscale", "inferno", "magma", "plasma", "turbo", "viridis", "cyantoyellow"]]
->>>>>>> ff26b3af
 ColormapArrayLike = Union[ColormapLike, Sequence[ColormapLike]]
 
 
